#! /usr/bin/env python
"""Calculate vector divergence and related quantities at nodes or cells."""
import numpy as np

from landlab.utils.decorators import use_field_name_or_array

<<<<<<< HEAD
=======

>>>>>>> 2f9e4969
@use_field_name_or_array("link")
def calc_flux_div_at_node(grid, unit_flux, out=None):
    """Calculate divergence of link-based fluxes at nodes.

    Given a flux per unit width across each face in the grid, calculate the net
    outflux (or influx, if negative) divided by cell area, at each node (zero
    or "out" value for nodes without cells).

    Parameters
    ----------
    grid : ModelGrid
        A ModelGrid.
    unit_flux : ndarray or field name
        Flux per unit width along links (x number of links).

    Returns
    -------
    ndarray (x number of nodes)
        Flux divergence at nodes.

    Examples
    --------
    >>> from landlab import RasterModelGrid, CLOSED_BOUNDARY
    >>> from landlab.grid.divergence import calc_flux_div_at_node
    >>> rg = RasterModelGrid(3, 4, 10.0)
    >>> z = rg.add_zeros('node', 'topographic__elevation')
    >>> z[5] = 50.0
    >>> z[6] = 36.0
    >>> lg = rg.calc_grad_at_link(z)  # there are 17 links
    >>> lg
    array([ 0. ,  0. ,  0. ,  0. ,  5. ,  3.6,  0. ,  5. , -1.4, -3.6,  0. ,
           -5. , -3.6,  0. ,  0. ,  0. ,  0. ])
    >>> calc_flux_div_at_node(rg, -lg)
    array([ 0.  ,  0.  ,  0.  ,  0.  ,  0.  ,  1.64,  0.94,  0.  ,  0.  ,
            0.  ,  0.  ,  0.  ])
    >>> rg.set_status_at_node_on_edges(right=CLOSED_BOUNDARY)
    >>> rg.set_status_at_node_on_edges(top=CLOSED_BOUNDARY)
    >>> unit_flux_at_links = np.zeros(rg.number_of_links)
    >>> unit_flux_at_links[rg.active_links] = -lg[rg.active_links]
    >>> calc_flux_div_at_node(rg, unit_flux_at_links)
    array([ 0.  ,  0.  ,  0.  ,  0.  ,  0.  ,  1.14,  0.22,  0.  ,  0.  ,
            0.  ,  0.  ,  0.  ])
    >>> _ = rg.add_field('neg_grad_at_link', -lg, at = 'link')
    >>> calc_flux_div_at_node(rg, 'neg_grad_at_link')
    array([ 0.  ,  0.  ,  0.  ,  0.  ,  0.  ,  1.64,  0.94,  0.  ,  0.  ,
            0.  ,  0.  ,  0.  ])


    Notes
    -----
    Performs a numerical flux divergence operation on nodes.

    LLCATS: NINF GRAD
    """
    if unit_flux.size != grid.number_of_links:
        raise ValueError("Parameter unit_flux must be num links " "long")
    if out is None:
        out = grid.zeros(at="node")
    elif out.size != grid.number_of_nodes:
        raise ValueError("output buffer length mismatch with number of nodes")

    out[grid.node_at_cell] = (
        _calc_net_face_flux_at_cell(grid, unit_flux[grid.link_at_face])
        / grid.area_of_cell
    )

    return out


@use_field_name_or_array("link")
def calc_flux_div_at_cell(grid, unit_flux, out=None):
    """Calculate divergence of link-based fluxes at cells.

    This function is very similar to the function *calc_flux_div_at_node*.

    Given a flux per unit width across each cell face in the grid, calculate
    the net outflux (or influx, if negative) divided by cell area, at each
    cell.

    Parameters
    ----------
    grid : ModelGrid
        A ModelGrid.
    unit_flux_at_links_across_faces : ndarray or field name
        Flux per unit width along links at faces (x number of faces) or link
        field.

    Returns
    -------
    ndarray (x number of cells)
        Flux divergence at cells.

    Examples
    --------
    >>> from landlab import RasterModelGrid, CLOSED_BOUNDARY
    >>> from landlab.grid.divergence import calc_flux_div_at_cell
    >>> rg = RasterModelGrid(3, 4, 10.0)
    >>> import numpy as np
    >>> z = rg.add_zeros('node', 'topographic__elevation')
    >>> z[5] = 50.0
    >>> z[6] = 36.0
    >>> lg = rg.calc_grad_at_link(z)  # there are 17 links
    >>> lg
    array([ 0. ,  0. ,  0. ,  0. ,  5. ,  3.6,  0. ,  5. , -1.4, -3.6,  0. ,
           -5. , -3.6,  0. ,  0. ,  0. ,  0. ])
    >>> fg = lg[rg.link_at_face]  # there are 7 faces
    >>> fg
    array([ 5. ,  3.6,  5. , -1.4, -3.6, -5. , -3.6])
    >>> calc_flux_div_at_cell(rg, -fg)
    array([ 1.64,  0.94])
    >>> rg.set_status_at_node_on_edges(right=CLOSED_BOUNDARY)
    >>> rg.set_status_at_node_on_edges(top=CLOSED_BOUNDARY)
    >>> unit_flux_at_faces = np.zeros(rg.number_of_faces)
    >>> unit_flux_at_faces[rg.active_faces] = -fg[rg.active_faces]
    >>> calc_flux_div_at_cell(rg, unit_flux_at_faces)
    array([ 1.14,  0.22])
    >>> _ = rg.add_field('neg_grad_at_link', -lg, at = 'link')
    >>> calc_flux_div_at_cell(rg, 'neg_grad_at_link')
    array([ 1.64,  0.94])

    Notes
    -----
    Performs a numerical flux divergence operation at cells.

    LLCATS: NINF GRAD
    """
    if unit_flux.size not in (grid.number_of_links, grid.number_of_faces):
        raise ValueError(
            "Parameter unit_flux must be num faces long"
            "or the field name for a at_link array"
        )
    if out is None:
        out = grid.zeros(at="cell")
    elif out.size != grid.number_of_cells:
        raise ValueError("output buffer length mismatch with number of cells")

    if unit_flux.size == grid.number_of_links:
        out = (
            _calc_net_face_flux_at_cell(grid, unit_flux[grid.link_at_face])
            / grid.area_of_cell
        )
    elif unit_flux.size == grid.number_of_faces:
        out = _calc_net_face_flux_at_cell(grid, unit_flux) / grid.area_of_cell

    return out


@use_field_name_or_array("link")
def calc_net_flux_at_node(grid, unit_flux_at_links, out=None):
    """Calculate net link fluxes at nodes.

    Given a flux per unit width along each link in the grid, calculate the net
    outflux (or influx, if negative) at each node. Fluxes are treated as zero
    for links that have no faces, and net fluxes are treated as zero for nodes
    that have no cell.

    Parameters
    ----------
    grid : ModelGrid
        A ModelGrid.
    unit_flux_at_links : ndarray or field name
        Flux per unit width associated with links.
    out : ndarray, optional
        Buffer to hold the result.

    Returns
    -------
    ndarray (x number of cells)
        Net flux at nodes.

    Examples
    --------
    >>> from landlab import RasterModelGrid, CLOSED_BOUNDARY
    >>> rg = RasterModelGrid(3, 4, 10.0)
    >>> z = rg.add_zeros('node', 'topographic__elevation')
    >>> z[5] = 50.0
    >>> z[6] = 36.0
    >>> lg = rg.calc_grad_at_link(z)  # there are 17 links
    >>> lg
    array([ 0. ,  0. ,  0. ,  0. ,  5. ,  3.6,  0. ,  5. , -1.4, -3.6,  0. ,
           -5. , -3.6,  0. ,  0. ,  0. ,  0. ])
    >>> calc_net_flux_at_node(rg, -lg)
    array([   0.,    0.,    0.,    0.,    0.,  164.,   94.,    0.,    0.,
              0.,    0.,    0.])
    >>> rg.set_status_at_node_on_edges(right=CLOSED_BOUNDARY)
    >>> rg.set_status_at_node_on_edges(top=CLOSED_BOUNDARY)
    >>> unit_flux_at_links = np.zeros(rg.number_of_links)
    >>> unit_flux_at_links[rg.active_links] = -lg[rg.active_links]
    >>> nlfn = calc_net_flux_at_node(rg, unit_flux_at_links)
    >>> np.round(nlfn)
    array([   0.,    0.,    0.,    0.,    0.,  114.,   22.,    0.,    0.,
              0.,    0.,    0.])

    >>> from landlab import HexModelGrid
    >>> hg = HexModelGrid(3, 3, 10.0)
    >>> z = hg.add_zeros('node', 'topographic__elevation', noclobber=False)
    >>> z[4] = 50.0
    >>> z[5] = 36.0
    >>> lg = hg.calc_grad_at_link(z)  # there are ? links
    >>> lg
    array([ 0. ,  0. ,  0. ,  5. ,  5. ,  3.6,  3.6,  0. ,  5. , -1.4, -3.6,
            0. , -5. , -5. , -3.6, -3.6,  0. ,  0. ,  0. ])
    >>> nlfn = calc_net_flux_at_node(hg, -lg)
    >>> np.round(nlfn)
    array([   0.,    0.,    0.,    0.,  152.,   96.,    0.,    0.,    0.,    0.])

    Notes
    -----
    This is essentially a line integral for the fluxes along the boundaries of
    each cell. Hence, the resulting output has dimensions of total flux (so,
    if the unit flux happens to be mass per time per face width, the output
    will be in mass per unit time). Because a line integral is undefined where
    there are no cells (i.e., perimeter nodes), the result is given as zeros
    for these nodes. The current algorithm uses fancy indexing (calling
    _calc_net_face_flux_at_cells) and could probably be made faster.

    LLCATS: NINF GRAD
    """
    if out is None:
        out = grid.zeros(at="node")

    out[grid.node_at_cell] = _calc_net_face_flux_at_cell(
        grid, unit_flux_at_links[grid.link_at_face]
    )
    return out


@use_field_name_or_array("face")
def _calc_net_face_flux_at_cell(grid, unit_flux_at_faces, out=None):
    """Calculate net face fluxes at cells.

    Given a flux per unit width across each face in the grid, calculate the net
    outflux (or influx, if negative) at each cell.

    Parameters
    ----------
    grid : ModelGrid
        A ModelGrid.
    unit_flux_at_faces : ndarray or field name
        Flux per unit width associated with faces.
    out : ndarray, optional
        Buffer to hold the result.

    Returns
    -------
    ndarray (x number of cells)
        Net flux at cells.

    Examples
    --------
    >>> from landlab import RasterModelGrid, CLOSED_BOUNDARY
    >>> rg = RasterModelGrid(3, 4, 10.0)
    >>> z = rg.add_zeros('node', 'topographic__elevation')
    >>> z[5] = 50.0
    >>> z[6] = 36.0
    >>> lg = rg.calc_grad_at_link(z)
    >>> fg = lg[rg.link_at_face]  # there are 7 faces
    >>> fg
    array([ 5. ,  3.6,  5. , -1.4, -3.6, -5. , -3.6])
    >>> _calc_net_face_flux_at_cell(rg, -fg)
    array([ 164.,   94.])
    >>> rg.set_status_at_node_on_edges(right=CLOSED_BOUNDARY)
    >>> rg.set_status_at_node_on_edges(top=CLOSED_BOUNDARY)
    >>> unit_flux_at_faces = np.zeros(rg.number_of_faces)
    >>> unit_flux_at_faces[rg.active_faces] = -fg[rg.active_faces]
    >>> _calc_net_face_flux_at_cell(rg, unit_flux_at_faces)
    array([ 114.,   22.])

    >>> from landlab import HexModelGrid
    >>> hg = HexModelGrid(3, 3, 10.0)
    >>> z = hg.add_zeros('node', 'topographic__elevation', noclobber=False)
    >>> z[4] = 50.0
    >>> z[5] = 36.0
    >>> lg = hg.calc_grad_at_link(z)
    >>> fg = lg[hg.link_at_face]  # there are 11 faces
    >>> fg
    array([ 5. ,  5. ,  3.6,  3.6,  5. , -1.4, -3.6, -5. , -5. , -3.6, -3.6])
    >>> nffc = _calc_net_face_flux_at_cell(hg, -fg)
    >>> np.round(nffc)
    array([ 152.,   96.])

    Notes
    -----
    This is essentially a line integral for the fluxes along the boundaries of
    each cell. Hence, the resulting output has dimensions of total flux (so,
    if the unit flux happens to be mass per time per face width, the output
    will be in mass per unit time).
    """
    if out is None:
        out = grid.empty(at="cell")
    total_flux = unit_flux_at_faces * grid.width_of_face
    out = np.zeros(grid.number_of_cells)
    fac = grid.faces_at_cell
    for c in range(grid.link_dirs_at_node.shape[1]):
        out -= total_flux[fac[:, c]] * grid.link_dirs_at_node[grid.node_at_cell, c]
    return out


@use_field_name_or_array("face")
def _calc_face_flux_divergence_at_cell(grid, unit_flux_at_faces):
    """Calculate divergence of face-based fluxes at cells.

    Given a flux per unit width across each face in the grid, calculate the net
    outflux (or influx, if negative) divided by cell area, at each cell.

    Parameters
    ----------
    grid : ModelGrid
        A ModelGrid.
    unit_flux_at_faces : ndarray or field name
        Flux per unit width associated with faces.

    Returns
    -------
    ndarray (x number of cells)
        Flux divergence at cells.

    Examples
    --------
    >>> from landlab import RasterModelGrid, CLOSED_BOUNDARY
    >>> rg = RasterModelGrid(3, 4, 10.0)
    >>> z = rg.add_zeros('node', 'topographic__elevation')
    >>> z[5] = 50.0
    >>> z[6] = 36.0
    >>> lg = rg.calc_grad_at_link(z)
    >>> lg[rg.link_at_face]
    array([ 5. ,  3.6,  5. , -1.4, -3.6, -5. , -3.6])
    >>> _calc_face_flux_divergence_at_cell(rg, -lg[rg.link_at_face])
    array([ 1.64,  0.94])
    >>> rg.set_status_at_node_on_edges(right=CLOSED_BOUNDARY)
    >>> rg.set_status_at_node_on_edges(top=CLOSED_BOUNDARY)
    >>> unit_flux_at_faces = np.zeros(rg.number_of_faces)
    >>> fg = lg[rg.link_at_face]
    >>> unit_flux_at_faces[rg.active_faces] = -fg[rg.active_faces]
    >>> _calc_face_flux_divergence_at_cell(rg, unit_flux_at_faces)
    array([ 1.14,  0.22])

    Notes
    -----
    Performs a numerical flux divergence operation on cells.
    """
    return _calc_net_face_flux_at_cell(grid, unit_flux_at_faces) / grid.area_of_cell


@use_field_name_or_array("face")
def _calc_net_active_face_flux_at_cell(grid, unit_flux_at_faces, out=None):
    """Calculate net face fluxes at cells, ignoring values on inactive faces.

    Given a flux per unit width across each face in the grid, calculate the net
    outflux (or influx, if negative) at each cell. Same as
    `_calc_net_face_flux_at_cell` except that flux values on inactive faces
    are ignored.

    Parameters
    ----------
    grid : ModelGrid
        A ModelGrid.
    unit_flux_at_faces : ndarray or field name (x number of faces)
        Flux per unit width associated with faces.
    out : ndarray, optional
        Buffer to hold the result.

    Returns
    -------
    ndarray (x number of cells)
        Net flux at cells.

    Examples
    --------
    >>> from landlab import RasterModelGrid, CLOSED_BOUNDARY
    >>> rg = RasterModelGrid(3, 4, 10.0)
    >>> z = rg.add_zeros('node', 'topographic__elevation')
    >>> z[5] = 50.0
    >>> z[6] = 36.0
    >>> fg = rg.calc_grad_at_link(z)[rg.link_at_face]  # there are 7 faces
    >>> fg
    array([ 5. ,  3.6,  5. , -1.4, -3.6, -5. , -3.6])
    >>> _calc_net_active_face_flux_at_cell(rg, -fg)
    array([ 164.,   94.])
    >>> rg.set_status_at_node_on_edges(right=CLOSED_BOUNDARY)
    >>> rg.set_status_at_node_on_edges(top=CLOSED_BOUNDARY)
    >>> _calc_net_active_face_flux_at_cell(rg, -fg)
    array([ 114.,   22.])

    >>> from landlab import HexModelGrid
    >>> hg = HexModelGrid(3, 3, 10.0)
    >>> z = hg.add_zeros('node', 'topographic__elevation', noclobber=False)
    >>> z[4] = 50.0
    >>> z[5] = 36.0
    >>> fg = hg.calc_grad_at_link(z)[hg.link_at_face]  # there are 11 faces
    >>> fg
    array([ 5. ,  5. ,  3.6,  3.6,  5. , -1.4, -3.6, -5. , -5. , -3.6, -3.6])
    >>> nffc = _calc_net_active_face_flux_at_cell(hg, -fg)
    >>> np.round(nffc)
    array([ 152.,   96.])

    Notes
    -----
    This is essentially a line integral for the fluxes along the boundaries of
    each cell. Hence, the resulting output has dimensions of total flux (so,
    if the unit flux happens to be mass per time per face width, the output
    will be in mass per unit time).
    """
    if out is None:
        out = grid.empty(at="cell")
    total_flux = unit_flux_at_faces * grid.width_of_face
    out = np.zeros(grid.number_of_cells)
    fac = grid.faces_at_cell
    for c in range(grid.active_link_dirs_at_node.shape[1]):
        out -= (
            total_flux[fac[:, c]] * grid.active_link_dirs_at_node[grid.node_at_cell, c]
        )
    return out


@use_field_name_or_array("face")
def _calc_active_face_flux_divergence_at_cell(grid, unit_flux_at_faces):
    """Calculate divergence of face-based fluxes at cells, ignoring values on
    inactive faces.

    Given a flux per unit width across each face in the grid, calculate the net
    outflux (or influx, if negative) divided by cell area, at each cell. Same
    as `_calc_face_flux_divergence_at_cell` except that flux values at inactive
    faces are ignored.

    Parameters
    ----------
    grid : ModelGrid
        A ModelGrid.
    unit_flux_at_faces : ndarray or field name (x number of faces)
        Flux per unit width associated with faces.

    Returns
    -------
    ndarray (x number of cells)
        Flux divergence at cells.

    Examples
    --------
    >>> from landlab import RasterModelGrid, CLOSED_BOUNDARY
    >>> rg = RasterModelGrid(3, 4, 10.0)
    >>> z = rg.add_zeros('node', 'topographic__elevation')
    >>> z[5] = 50.0
    >>> z[6] = 36.0
    >>> fg = rg.calc_grad_at_link(z)[rg.link_at_face]  # there are 7 faces
    >>> fg
    array([ 5. ,  3.6,  5. , -1.4, -3.6, -5. , -3.6])
    >>> _calc_active_face_flux_divergence_at_cell(rg, -fg)
    array([ 1.64,  0.94])
    >>> rg.set_status_at_node_on_edges(right=CLOSED_BOUNDARY)
    >>> rg.set_status_at_node_on_edges(top=CLOSED_BOUNDARY)
    >>> _calc_active_face_flux_divergence_at_cell(rg, -fg)
    array([ 1.14,  0.22])

    Notes
    -----
    Performs a numerical flux divergence operation on cells.
    """
    return (
        _calc_net_active_face_flux_at_cell(grid, unit_flux_at_faces) / grid.area_of_cell
    )


@use_field_name_or_array("link")
def _calc_net_active_link_flux_at_node(grid, unit_flux_at_links, out=None):
    """Calculate net link fluxes at nodes, ignoring fluxes on inactive links.

    Given a flux per unit width along each link in the grid, calculate the net
    outflux (or influx, if negative) at each node. Fluxes are treated as zero
    for links that have no faces, and net fluxes are treated as zero for nodes
    that have no cell. Same as `_calc_net_link_flux_at_node` except that it
    ignores any flux values on inactive links.

    Parameters
    ----------
    grid : ModelGrid
        A ModelGrid.
    unit_flux_at_links : ndarray or field name (x number of links)
        Flux per unit width associated with links.
    out : ndarray, optional
        Buffer to hold the result.

    Returns
    -------
    ndarray (x number of cells)
        Net flux at nodes.

    Examples
    --------
    >>> from landlab import RasterModelGrid, CLOSED_BOUNDARY
    >>> rg = RasterModelGrid(3, 4, 10.0)
    >>> z = rg.add_zeros('node', 'topographic__elevation')
    >>> z[5] = 50.0
    >>> z[6] = 36.0
    >>> lg = rg.calc_grad_at_link(z)  # there are 17 links
    >>> lg
    array([ 0. ,  0. ,  0. ,  0. ,  5. ,  3.6,  0. ,  5. , -1.4, -3.6,  0. ,
           -5. , -3.6,  0. ,  0. ,  0. ,  0. ])
    >>> _calc_net_active_link_flux_at_node(rg, -lg)
    array([   0.,    0.,    0.,    0.,    0.,  164.,   94.,    0.,    0.,
              0.,    0.,    0.])
    >>> rg.set_status_at_node_on_edges(right=CLOSED_BOUNDARY)
    >>> rg.set_status_at_node_on_edges(top=CLOSED_BOUNDARY)
    >>> nlfn = _calc_net_active_link_flux_at_node(rg, -lg)
    >>> np.round(nlfn)
    array([   0.,    0.,    0.,    0.,    0.,  114.,   22.,    0.,    0.,
              0.,    0.,    0.])

    >>> from landlab import HexModelGrid
    >>> hg = HexModelGrid(3, 3, 10.0)
    >>> z = hg.add_zeros('node', 'topographic__elevation', noclobber=False)
    >>> z[4] = 50.0
    >>> z[5] = 36.0
    >>> lg = hg.calc_grad_at_link(z)  # there are ? links
    >>> lg
    array([ 0. ,  0. ,  0. ,  5. ,  5. ,  3.6,  3.6,  0. ,  5. , -1.4, -3.6,
            0. , -5. , -5. , -3.6, -3.6,  0. ,  0. ,  0. ])
    >>> nlfn = _calc_net_active_link_flux_at_node(hg, -lg)
    >>> np.round(nlfn)
    array([   0.,    0.,    0.,    0.,  152.,   96.,    0.,    0.,    0.,    0.])

    Notes
    -----
    This is essentially a line integral for the fluxes along the boundaries of
    each cell. Hence, the resulting output has dimensions of total flux (so,
    if the unit flux happens to be mass per time per face width, the output
    will be in mass per unit time). Because a line integral is undefined where
    there are no cells (i.e., perimeter nodes), the result is given as zeros
    for these nodes. The current algorithm uses fancy indexing (calling
    _calc_net_face_flux_at_cells) and could probably be made faster.
    """
    if out is None:
        out = grid.zeros(at="node")

    out[grid.node_at_cell] = _calc_net_active_face_flux_at_cell(
        grid, unit_flux_at_links[grid.link_at_face]
    )
    return out


@use_field_name_or_array("link")
def _calc_active_link_flux_divergence_at_node(grid, unit_flux_at_links, out=None):
    """Calculate divergence of link-based fluxes at nodes, ignoring any fluxes
    at inactive links.

    Given a flux per unit width across each face in the grid, calculate the net
    outflux (or influx, if negative) divided by cell area, at each node (zero
    or "out" value for nodes without cells).

    Parameters
    ----------
    grid : ModelGrid
        A ModelGrid.
    unit_flux_at_links : ndarray or field name (x number of links)
        Flux per unit width associated with links.

    Returns
    -------
    ndarray (x number of nodes)
        Flux divergence at nodes.

    Examples
    --------
    >>> from landlab import RasterModelGrid, CLOSED_BOUNDARY
    >>> rg = RasterModelGrid(3, 4, 10.0)
    >>> z = rg.add_zeros('node', 'topographic__elevation')
    >>> z[5] = 50.0
    >>> z[6] = 36.0
    >>> lg = rg.calc_grad_at_link(z)  # there are 17 links
    >>> lg
    array([ 0. ,  0. ,  0. ,  0. ,  5. ,  3.6,  0. ,  5. , -1.4, -3.6,  0. ,
           -5. , -3.6,  0. ,  0. ,  0. ,  0. ])
    >>> _calc_active_link_flux_divergence_at_node(rg, -lg)
    array([ 0.  ,  0.  ,  0.  ,  0.  ,  0.  ,  1.64,  0.94,  0.  ,  0.  ,
            0.  ,  0.  ,  0.  ])
    >>> rg.set_status_at_node_on_edges(right=CLOSED_BOUNDARY)
    >>> rg.set_status_at_node_on_edges(top=CLOSED_BOUNDARY)
    >>> _calc_active_link_flux_divergence_at_node(rg, -lg)
    array([ 0.  ,  0.  ,  0.  ,  0.  ,  0.  ,  1.14,  0.22,  0.  ,  0.  ,
            0.  ,  0.  ,  0.  ])

    Notes
    -----
    Performs a numerical flux divergence operation on nodes.
    """
    if out is None:
        out = grid.zeros(at="node")

    out[grid.node_at_cell] = (
        _calc_net_active_face_flux_at_cell(grid, unit_flux_at_links[grid.link_at_face])
        / grid.area_of_cell
    )
    return out


@use_field_name_or_array("face")
def _calc_net_face_flux_at_node(grid, unit_flux_at_faces, out=None):
    """Calculate net face fluxes at nodes.

    Given a flux per unit width across each face in the grid, calculate the net
    outflux (or influx, if negative) at each node (nodes without cells are
    zero, or unchanged from `out` parameter if provided)

    Parameters
    ----------
    grid : ModelGrid
        A ModelGrid.
    unit_flux_at_faces : ndarray or field name
        Flux per unit width associated with faces.
    out : ndarray, optional
        Buffer to hold the result.

    Returns
    -------
    ndarray (x number of nodes)
        Net flux at nodes.

    Examples
    --------
    >>> from landlab import RasterModelGrid, CLOSED_BOUNDARY
    >>> rg = RasterModelGrid(3, 4, 10.0)
    >>> z = rg.add_zeros('node', 'topographic__elevation')
    >>> z[5] = 50.0
    >>> z[6] = 36.0
    >>> fg = rg.calc_grad_at_link(z)[rg.link_at_face]  # there are 7 faces
    >>> fg
    array([ 5. ,  3.6,  5. , -1.4, -3.6, -5. , -3.6])
    >>> _calc_net_face_flux_at_node(rg, -fg)
    array([   0.,    0.,    0.,    0.,    0.,  164.,   94.,    0.,    0.,
              0.,    0.,    0.])
    >>> rg.set_status_at_node_on_edges(right=CLOSED_BOUNDARY)
    >>> rg.set_status_at_node_on_edges(top=CLOSED_BOUNDARY)
    >>> unit_flux_at_faces = np.zeros(rg.number_of_faces)
    >>> unit_flux_at_faces[rg.active_faces] = -fg[rg.active_faces]
    >>> _calc_net_face_flux_at_node(rg, unit_flux_at_faces)
    array([   0.,    0.,    0.,    0.,    0.,  114.,   22.,    0.,    0.,
              0.,    0.,    0.])

    >>> from landlab import HexModelGrid
    >>> hg = HexModelGrid(3, 3, 10.0)
    >>> z = hg.add_zeros('node', 'topographic__elevation', noclobber=False)
    >>> z[4] = 50.0
    >>> z[5] = 36.0
    >>> fg = hg.calc_grad_at_link(z)[hg.link_at_face]  # there are 11 faces
    >>> fg
    array([ 5. ,  5. ,  3.6,  3.6,  5. , -1.4, -3.6, -5. , -5. , -3.6, -3.6])
    >>> nffc = _calc_net_face_flux_at_node(hg, -fg)
    >>> np.round(nffc)
    array([   0.,    0.,    0.,    0.,  152.,   96.,    0.,    0.,    0.,    0.])

    Notes
    -----
    Like _calc_net_face_flux_at_cells, this essentially performs a line integral
    for the fluxes along the boundaries of each cell. Nodes without cells are
    either assigned a zero value, or if `out` is provided, they retain their
    previous values.
    """
    if out is None:
        out = grid.zeros(at="node")

    out[grid.node_at_cell] = _calc_net_face_flux_at_cell(grid, unit_flux_at_faces)
    return out


@use_field_name_or_array("face")
def _calc_net_active_face_flux_at_node(grid, unit_flux_at_faces, out=None):
    """Calculate net face fluxes at nodes, ignore inactive faces.

    Given a flux per unit width across each face in the grid, calculate the net
    outflux (or influx, if negative) at each node (nodes without cells are
    zero, or unchanged from `out` parameter if provided). Same as
    `_calc_net_face_flux_at_node` except that it ignores inactive faces.

    Parameters
    ----------
    grid : ModelGrid
        A ModelGrid.
    unit_flux_at_faces : ndarray or field name (x number of faces)
        Flux per unit width associated with faces.
    out : ndarray, optional
        Buffer to hold the result.

    Returns
    -------
    ndarray (x number of nodes)
        Net flux at nodes.

    Examples
    --------
    >>> from landlab import RasterModelGrid, CLOSED_BOUNDARY
    >>> rg = RasterModelGrid(3, 4, 10.0)
    >>> z = rg.add_zeros('node', 'topographic__elevation')
    >>> z[5] = 50.0
    >>> z[6] = 36.0
    >>> fg = rg.calc_grad_at_link(z)[rg.link_at_face]  # there are 7 faces
    >>> fg
    array([ 5. ,  3.6,  5. , -1.4, -3.6, -5. , -3.6])
    >>> _calc_net_active_face_flux_at_node(rg, -fg)
    array([   0.,    0.,    0.,    0.,    0.,  164.,   94.,    0.,    0.,
              0.,    0.,    0.])
    >>> rg.set_status_at_node_on_edges(right=CLOSED_BOUNDARY)
    >>> rg.set_status_at_node_on_edges(top=CLOSED_BOUNDARY)
    >>> _calc_net_active_face_flux_at_node(rg, -fg)
    array([   0.,    0.,    0.,    0.,    0.,  114.,   22.,    0.,    0.,
              0.,    0.,    0.])

    >>> from landlab import HexModelGrid
    >>> hg = HexModelGrid(3, 3, 10.0)
    >>> z = hg.add_zeros('node', 'topographic__elevation', noclobber=False)
    >>> z[4] = 50.0
    >>> z[5] = 36.0
    >>> fg = hg.calc_grad_at_link(z)[hg.link_at_face]  # there are 11 faces
    >>> fg
    array([ 5. ,  5. ,  3.6,  3.6,  5. , -1.4, -3.6, -5. , -5. , -3.6, -3.6])
    >>> nffc = _calc_net_active_face_flux_at_node(hg, -fg)
    >>> np.round(nffc)
    array([   0.,    0.,    0.,    0.,  152.,   96.,    0.,    0.,    0.,    0.])

    Notes
    -----
    Like _calc_net_face_flux_at_cells, this essentially performs a line integral
    for the fluxes along the boundaries of each cell. Nodes without cells are
    either assigned a zero value, or if `out` is provided, they retain their
    previous values.
    """
    if out is None:
        out = grid.zeros(at="node")

    out[grid.node_at_cell] = _calc_net_active_face_flux_at_cell(
        grid, unit_flux_at_faces
    )
    return out


@use_field_name_or_array("face")
def _calc_active_face_flux_divergence_at_node(grid, unit_flux_at_faces, out=None):
    """Calculate divergence of face-based fluxes at nodes (active faces only).

    Given a flux per unit width across each face in the grid, calculate the net
    outflux (or influx, if negative) divided by cell area, at each node that
    lies within a cell.

    Parameters
    ----------
    grid : ModelGrid
        A ModelGrid.
    unit_flux_at_faces : ndarray or field name (x number of faces)
        Flux per unit width associated with faces.
    out : ndarray (x number of nodes), optional
        Buffer to hold the result.

    Returns
    -------
    ndarray (x number of nodes)
        Flux divergence at nodes.

    Examples
    --------
    >>> from landlab import RasterModelGrid, CLOSED_BOUNDARY
    >>> rg = RasterModelGrid(3, 4, 10.0)
    >>> z = rg.add_zeros('node', 'topographic__elevation')
    >>> z[5] = 50.0
    >>> z[6] = 36.0
    >>> fg = rg.calc_grad_at_link(z)[rg.link_at_face]  # there are 7 faces
    >>> fg
    array([ 5. ,  3.6,  5. , -1.4, -3.6, -5. , -3.6])
    >>> _calc_active_face_flux_divergence_at_node(rg, -fg)
    array([ 0.  ,  0.  ,  0.  ,  0.  ,  0.  ,  1.64,  0.94,  0.  ,  0.  ,
            0.  ,  0.  ,  0.  ])
    >>> rg.set_status_at_node_on_edges(right=CLOSED_BOUNDARY)
    >>> rg.set_status_at_node_on_edges(top=CLOSED_BOUNDARY)
    >>> _calc_active_face_flux_divergence_at_node(rg, -fg)
    array([ 0.  ,  0.  ,  0.  ,  0.  ,  0.  ,  1.14,  0.22,  0.  ,  0.  ,
            0.  ,  0.  ,  0.  ])

    Notes
    -----
    Performs a numerical flux divergence operation on cells, and returns the
    result in an array of length equal to the number of nodes. Nodes without
    cells (those on the grid perimeter) are not affected (i.e., their value
    is either zero, or if `out` is given, whatever the prior value in `out`
    was).
    """
    if out is None:
        out = grid.zeros(at="node")
    out[grid.node_at_cell] = (
        _calc_net_active_face_flux_at_cell(grid, unit_flux_at_faces) / grid.area_of_cell
    )
    return out<|MERGE_RESOLUTION|>--- conflicted
+++ resolved
@@ -4,10 +4,7 @@
 
 from landlab.utils.decorators import use_field_name_or_array
 
-<<<<<<< HEAD
-=======
-
->>>>>>> 2f9e4969
+
 @use_field_name_or_array("link")
 def calc_flux_div_at_node(grid, unit_flux, out=None):
     """Calculate divergence of link-based fluxes at nodes.
